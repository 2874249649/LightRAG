# Python-related files
__pycache__/
*.py[cod]
*.egg-info/
.eggs/
*.tgz
*.tar.gz
<<<<<<< HEAD
*.ini

# Virtual Environment
.venv/
env/
venv/
*.env*
.env_example

# Build / Distribution
dist/
build/
site/

# Logs / Reports
*.log
*.logfire
*.coverage/
log/

# Caches
.cache/
.mypy_cache/
.pytest_cache/
.ruff_cache/
.gradio/
temp/

# IDE / Editor Files
.idea/
dist/
=======
*.ini  # Remove config.ini from repo

# Virtual Environment
.venv/
>>>>>>> 2a0c7c03
env/
venv/
*.env*
.env_example

# Build / Distribution
dist/
build/
site/

# Logs / Reports
*.log
*.logfire
*.coverage/
log/

# Caches
.cache/
.mypy_cache/
.pytest_cache/
.ruff_cache/
.gradio/
temp/

# IDE / Editor Files
.idea/
.vscode/
.vscode/settings.json

# Framework-specific files
local_neo4jWorkDir/
neo4jWorkDir/

# Data & Storage
inputs/
rag_storage/
examples/input/
examples/output/

# Miscellaneous
.DS_Store
TODO.md
ignore_this.txt
*.ignore.*

# Project-specific files
dickens/
book.txt
lightrag-dev/
gui/<|MERGE_RESOLUTION|>--- conflicted
+++ resolved
@@ -5,44 +5,10 @@
 .eggs/
 *.tgz
 *.tar.gz
-<<<<<<< HEAD
 *.ini
 
 # Virtual Environment
 .venv/
-env/
-venv/
-*.env*
-.env_example
-
-# Build / Distribution
-dist/
-build/
-site/
-
-# Logs / Reports
-*.log
-*.logfire
-*.coverage/
-log/
-
-# Caches
-.cache/
-.mypy_cache/
-.pytest_cache/
-.ruff_cache/
-.gradio/
-temp/
-
-# IDE / Editor Files
-.idea/
-dist/
-=======
-*.ini  # Remove config.ini from repo
-
-# Virtual Environment
-.venv/
->>>>>>> 2a0c7c03
 env/
 venv/
 *.env*
